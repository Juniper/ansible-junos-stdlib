#!/usr/bin/python
# -*- coding: utf-8 -*-

# Copyright (c) 1999-2018, Juniper Networks Inc.
#               2016, Roslan Zaki
#
# All rights reserved.
#
# License: Apache 2.0
#
# Redistribution and use in source and binary forms, with or without
# modification, are permitted provided that the following conditions are met:
#
# * Redistributions of source code must retain the above copyright
#   notice, this list of conditions and the following disclaimer.
#
# * Redistributions in binary form must reproduce the above copyright
#   notice, this list of conditions and the following disclaimer in the
#   documentation and/or other materials provided with the distribution.
#
# * Neither the name of the Juniper Networks nor the
#   names of its contributors may be used to endorse or promote products
#   derived from this software without specific prior written permission.
#
# THIS SOFTWARE IS PROVIDED BY Juniper Networks, Inc. ''AS IS'' AND ANY
# EXPRESS OR IMPLIED WARRANTIES, INCLUDING, BUT NOT LIMITED TO, THE IMPLIED
# WARRANTIES OF MERCHANTABILITY AND FITNESS FOR A PARTICULAR PURPOSE ARE
# DISCLAIMED. IN NO EVENT SHALL Juniper Networks, Inc. BE LIABLE FOR ANY
# DIRECT, INDIRECT, INCIDENTAL, SPECIAL, EXEMPLARY, OR CONSEQUENTIAL DAMAGES
# (INCLUDING, BUT NOT LIMITED TO, PROCUREMENT OF SUBSTITUTE GOODS OR SERVICES;
# LOSS OF USE, DATA, OR PROFITS; OR BUSINESS INTERRUPTION) HOWEVER CAUSED AND
# ON ANY THEORY OF LIABILITY, WHETHER IN CONTRACT, STRICT LIABILITY, OR TORT
# (INCLUDING NEGLIGENCE OR OTHERWISE) ARISING IN ANY WAY OUT OF THE USE OF THIS
# SOFTWARE, EVEN IF ADVISED OF THE POSSIBILITY OF SUCH DAMAGE.
#

from __future__ import absolute_import, division, print_function

ANSIBLE_METADATA = {'metadata_version': '1.1',
                    'supported_by': 'community',
                    'status': ['stableinterface']}

DOCUMENTATION = '''
---
extends_documentation_fragment: 
  - juniper_junos_common.connection_documentation
  - juniper_junos_common.logging_documentation
module: juniper_junos_jsnapy
version_added: "2.0.0" # of Juniper.junos role
author:
  - Juniper Networks
  - Roslan Zaki
  - Damien Garros
  - Stacy Smith (@stacywsmith)"
short_description: Execute JSNAPy tests on a Junos device
description:
  - Execute Junos SNAPshot Adminsitrator (JSNAPy) tests against a Junos device.
    JSNAPy is documented on U(Github|https://github.com/Juniper/jsnapy) and
    this
    U(Day One Book|https://www.juniper.net/uk/en/training/jnbooks/day-one/automation-series/jsnapy/)
  - This module only reports C(failed) if the module encounters an error and
    fails to execute the JSNAPy tests. If does NOT report C(failed) if one or
    more of the JSNAPy tests fail. To check the test results, register the
    module's response and use the assert module to verify the expected result
    in the response. (See :ref:`juniper_junos_jsnapy-examples-label`.)
  - A callback plugin which formats and prints JSNAPy test results for human
    consumption is also available. This callback plugin is enabled by adding
    C(callback_whitelist = jsnapy) to the Ansible configuration file.
options:
  action:
    description:
      - The JSNAPy action to perform.
    required: true
    default: none
    type: str
    choices:
      - check
      - snapcheck
      - snap_pre
      - snap_post
  config_file:
    description:
      - The filename of a JSNAPy configuration file (in YAML format). The
        I(test_files) option and the I(config_file) option are mutually
        exclusive. Either the I(test_files) option or the I(config_file)
        option is required.
    required: false
    type: path
    default: none
  dir:
    description:
      - The path to the directory containing the JSNAPy test file(s) specified
        by the I(test_files) option or the JSNAPy configuration file specified
        by the I(config_file) option.
    required: false
    type: path
    default: /etc/jsnapy/testfiles
    aliases:
      - directory
  test_files:
    description:
      - The filename of file(s) in the I(dir) directory. Each file contains
        JSNAPy test case definitions. The I(test_files) option and the
        I(config_file) option are mutually exclusive. Either the I(test_files)
        option or the I(config_file) option is required.
    required: false
    type: list of path
    default: none
'''


EXAMPLES = '''
---
- name: Examples of juniper_junos_jsnapy
  hosts: junos-all
  connection: local
  gather_facts: no
  roles:
    - Juniper.junos

  tasks:
    - name: JUNOS Post Checklist
      juniper_junos_jsnapy:
        action: "snap_post"
        config_file: "first_test.yml"
        logfile: "migration_post.log"
      register: test1
    - name: Verify all JSNAPy tests passed
      assert:
        that:
          - "test1.passPercentage == 100"
    - name: Print the full test response
      debug:
        var: test1

    - name: Test based on a test_file directly
      juniper_junos_jsnapy:
       action: "snapcheck"
       test_files: "tests/test_junos_interface.yaml"
      register: test2
    - name: Verify all JSNAPy tests passed
      assert:
        that:
          - "test2.passPercentage == 100"
    - name: Print the full test response
      debug:
        var: test2

    - name: "Collect Pre Snapshot"
      juniper_junos_jsnapy:
        action: "snap_pre"
        test_files: "tests/test_loopback.yml"

    - name: "Collect Post Snapshot"
      juniper_junos_jsnapy:
        action: "snap_post"
        test_files: "tests/test_loopback.yml"

    - name: "Check after Pre and Post Snapshots"
      juniper_junos_jsnapy:
        action: "check"
        test_files: "tests/test_loopback.yml"
      register: test3
    - name: Verify all JSNAPy tests passed
      assert:
        that:
          - "test3.|succeeded"
          - "test3.passPercentage == 100"
    - name: Print the full test response
      debug:
        var: test3
'''

RETURN = '''
action:
  description:
    - The JSNAPy action performed as specified by the I(action) option.
  returned: success
  type: str
changed:
  description:
    - Indicates if the device's state has changed. Since this module doesn't
      change the operational or configuration state of the device, the value
      is always set to C(false).
  returned: success
  type: bool
failed:
  description:
    - Indicates if the task failed.
  returned: always
  type: bool
# final_result:
msg:
  description:
    - A human-readable message indicating the result of the JSNAPy tests.
  returned: always
  type: str
# total_passed:
# total_failed:
'''

# Standard Library imports
import os.path


<<<<<<< HEAD
"""From Ansible 2.1, Ansible uses Ansiballz framework for assembling modules
But custom module_utils directory is supported from Ansible 2.3
Reference for the issue: https://groups.google.com/forum/#!topic/ansible-project/J8FL7Z1J1Mw """
=======
def import_juniper_junos_common():
    """Imports the juniper_junos_common module from _module_utils_path.

    Ansible versions < 2.4 do not provide a way to package common code in a
    role. This function solves that problem for juniper_junos_* modules by
    reading the module arguments passed on stdin and interpreting the special
    option _module_utils_path as a path to the the directory where the
    juniper_junos_common module resides. It temporarily inserts this path at
    the head of sys.path, imports the juniper_junos_common module, and removes
    the path from sys.path. It then returns the imported juniper_junos_common
    module object. All juniper_junos_* modules must include this boilerplate
    function in order to import the shared juniper_junos_common module.

    Args:
        None.

    Returns:
        The juniper_junos_common module object.

    Raises:
        ImportError: If the juniper_junos_common object can not be imported
                     from the path specified by the module_utils_path argument.
    """
    from ansible.module_utils.basic import AnsibleModule
    import sys

    juniper_junos_common = None
    module = AnsibleModule(
        argument_spec={
            '_module_utils_path': dict(type='path', default=None),
            # Avoids a warning about not specifying no_log for passwd.
            'passwd': dict(no_log=True)
        },
        # Doesn't really work due to Ansible bug. Keeping it here for when
        # Ansible bug is fixed.
        no_log=True,
        check_invalid_arguments=False,
        bypass_checks=True
    )
    import_path = module.params.get('_module_utils_path')
    if import_path is not None:
        sys.path.insert(0, import_path)
        import juniper_junos_common
        del sys.path[0]
    return juniper_junos_common
>>>>>>> 664aa732

# Ansiballz packages module_utils into ansible.module_utils
from ansible.module_utils.basic import AnsibleModule
from ansible.module_utils import juniper_junos_common

def main():
    JSNAPY_ACTION_CHOICES = ['check', 'snapcheck', 'snap_pre', 'snap_post']

    # Create the module instance.
    junos_module = juniper_junos_common.JuniperJunosModule(
        argument_spec=dict(
            action=dict(required=True,
                        choices=JSNAPY_ACTION_CHOICES,
                        type='str',
                        default=None),
            test_files=dict(required=False,
                            type='list',
                            default=None),
            config_file=dict(required=False,
                             type='path',
                             default=None),
            dir=dict(required=False,
                     type='path',
                     aliases=['directory'],
                     default='/etc/jsnapy/testfiles')),
        # Mutually exclusive options.
        mutually_exclusive=[['test_files', 'config_file']],
        # One of test_files or config_file is required.
        required_one_of=[['test_files', 'config_file']],
        supports_check_mode=True,
        min_jsnapy_version=juniper_junos_common.MIN_JSNAPY_VERSION,
    )

    # Straight from params
    action = junos_module.params.get('action')
    test_files = junos_module.params.get('test_files')
    config_file = junos_module.params.get('config_file')
    dir = junos_module.params.get('dir')

    # Initialize the results. Assume failure until we know otherwise.
    results = {'msg': '',
               'action': action,
               'changed': False,
               'failed': True}

    if config_file is not None:
        junos_module.logger.debug('Checking config file: %s.', config_file)
        config_file_path = os.path.abspath(config_file)
        config_dir_file_path = os.path.abspath(os.path.join(dir, config_file))
        if os.path.isfile(config_file_path):
            data = config_file_path
        elif os.path.isfile(config_dir_file_path):
            data = config_dir_file_path
        else:
            junos_module.fail_json(msg="Unable to locate the %s config file "
                                       "at %s or %s." % (config_file,
                                                         config_file_path,
                                                         config_dir_file_path))
    elif test_files is not None and len(test_files) > 0:
        data = {'tests': []}
        for test_file in test_files:
            junos_module.logger.debug('Checking test file: %s.', test_file)
            test_file_path = os.path.abspath(test_file)
            test_dir_file_path = os.path.abspath(os.path.join(dir, test_file))
            if os.path.isfile(test_file_path):
                data['tests'].append(test_file_path)
            elif os.path.isfile(test_dir_file_path):
                data['tests'].append(test_dir_file_path)
            else:
                junos_module.fail_json(msg="Unable to locate the %s test file "
                                           "at %s or %s." %
                                           (test_file,
                                            test_file_path,
                                            test_dir_file_path))
    else:
        junos_module.fail_json(msg="No config_file or test_files specified.")

    try:
        junos_module.logger.debug('Creating jnpr.jsnapy.SnapAdmin instance.')
        jsa = junos_module.jsnapy.SnapAdmin()
        junos_module.logger.debug('Executing %s action.', action)
        if action == 'check':
            responses = jsa.check(data=data,
                                  dev=junos_module.dev,
                                  pre_file='PRE',
                                  post_file='POST')
        elif action == 'snapcheck':
            responses = jsa.snapcheck(data=data,
                                      dev=junos_module.dev)
        elif action == 'snap_pre':
            responses = jsa.snap(data=data,
                                 dev=junos_module.dev,
                                 file_name='PRE')
        elif action == 'snap_post':
            responses = jsa.snap(data=data,
                                 dev=junos_module.dev,
                                 file_name='POST')
        else:
            junos_module.fail_json(msg="Unexpected action: %s." % (action))
        junos_module.logger.debug('The %s action executed successfully.',
                                  action)
    except (junos_module.pyez_exception.RpcError,
            junos_module.pyez_exception.ConnectError) as ex:
        junos_module.fail_json(msg="Error communicating with the device: %s" %
                                   (str(ex)))
    except Exception as ex:
        junos_module.fail_json(msg="Uncaught exception - please report: %s" %
                                   (str(ex)))

    if isinstance(responses, list) and len(responses) == 1:
        if action in ('snapcheck', 'check'):
            for response in responses:
                results['device'] = response.device
                results['router'] = response.device
                results['final_result'] = response.result
                results['total_passed'] = response.no_passed
                results['total_failed'] = response.no_failed
                results['test_results'] = response.test_results
                total_tests = int(response.no_passed) + int(response.no_failed)
                results['total_tests'] = total_tests
            pass_percentage = 0
            if total_tests > 0:
                pass_percentage = ((int(response.no_passed) * 100) //
                                   total_tests)
            results['passPercentage'] = pass_percentage
            results['pass_percentage'] = pass_percentage
            if results['final_result'] == 'Failed':
                results['msg'] = 'Test Failed: Passed %s, Failed %s' % \
                                 (results['total_passed'],
                                  results['total_failed'])
            else:
                results['msg'] = 'Test Passed: Passed %s, Failed %s' % \
                                 (results['total_passed'],
                                  results['total_failed'])
        elif action in ('snap_pre', 'snap_post'):
            results['msg'] = "The %s action successfully executed." % (action)
    else:
        junos_module.fail_json(msg="Unexpected JSNAPy responses. Type: %s."
                                   "Responses: %s" %
                                   (type(responses), str(responses)))

    # If we made it this far, it's success.
    results['failed'] = False

    junos_module.exit_json(**results)


if __name__ == '__main__':
    main()<|MERGE_RESOLUTION|>--- conflicted
+++ resolved
@@ -203,61 +203,14 @@
 import os.path
 
 
-<<<<<<< HEAD
 """From Ansible 2.1, Ansible uses Ansiballz framework for assembling modules
 But custom module_utils directory is supported from Ansible 2.3
 Reference for the issue: https://groups.google.com/forum/#!topic/ansible-project/J8FL7Z1J1Mw """
-=======
-def import_juniper_junos_common():
-    """Imports the juniper_junos_common module from _module_utils_path.
-
-    Ansible versions < 2.4 do not provide a way to package common code in a
-    role. This function solves that problem for juniper_junos_* modules by
-    reading the module arguments passed on stdin and interpreting the special
-    option _module_utils_path as a path to the the directory where the
-    juniper_junos_common module resides. It temporarily inserts this path at
-    the head of sys.path, imports the juniper_junos_common module, and removes
-    the path from sys.path. It then returns the imported juniper_junos_common
-    module object. All juniper_junos_* modules must include this boilerplate
-    function in order to import the shared juniper_junos_common module.
-
-    Args:
-        None.
-
-    Returns:
-        The juniper_junos_common module object.
-
-    Raises:
-        ImportError: If the juniper_junos_common object can not be imported
-                     from the path specified by the module_utils_path argument.
-    """
-    from ansible.module_utils.basic import AnsibleModule
-    import sys
-
-    juniper_junos_common = None
-    module = AnsibleModule(
-        argument_spec={
-            '_module_utils_path': dict(type='path', default=None),
-            # Avoids a warning about not specifying no_log for passwd.
-            'passwd': dict(no_log=True)
-        },
-        # Doesn't really work due to Ansible bug. Keeping it here for when
-        # Ansible bug is fixed.
-        no_log=True,
-        check_invalid_arguments=False,
-        bypass_checks=True
-    )
-    import_path = module.params.get('_module_utils_path')
-    if import_path is not None:
-        sys.path.insert(0, import_path)
-        import juniper_junos_common
-        del sys.path[0]
-    return juniper_junos_common
->>>>>>> 664aa732
 
 # Ansiballz packages module_utils into ansible.module_utils
 from ansible.module_utils.basic import AnsibleModule
 from ansible.module_utils import juniper_junos_common
+
 
 def main():
     JSNAPY_ACTION_CHOICES = ['check', 'snapcheck', 'snap_pre', 'snap_post']
