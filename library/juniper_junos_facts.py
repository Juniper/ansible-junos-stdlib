#!/usr/bin/python
# -*- coding: utf-8 -*-

# Copyright (c) 1999-2018, Juniper Networks Inc.
#               2014, Jeremy Schulman
#
# All rights reserved.
#
# License: Apache 2.0
#
# Redistribution and use in source and binary forms, with or without
# modification, are permitted provided that the following conditions are met:
#
# * Redistributions of source code must retain the above copyright
#   notice, this list of conditions and the following disclaimer.
#
# * Redistributions in binary form must reproduce the above copyright
#   notice, this list of conditions and the following disclaimer in the
#   documentation and/or other materials provided with the distribution.
#
# * Neither the name of the Juniper Networks nor the
#   names of its contributors may be used to endorse or promote products
#   derived from this software without specific prior written permission.
#
# THIS SOFTWARE IS PROVIDED BY Juniper Networks, Inc. ''AS IS'' AND ANY
# EXPRESS OR IMPLIED WARRANTIES, INCLUDING, BUT NOT LIMITED TO, THE IMPLIED
# WARRANTIES OF MERCHANTABILITY AND FITNESS FOR A PARTICULAR PURPOSE ARE
# DISCLAIMED. IN NO EVENT SHALL Juniper Networks, Inc. BE LIABLE FOR ANY
# DIRECT, INDIRECT, INCIDENTAL, SPECIAL, EXEMPLARY, OR CONSEQUENTIAL DAMAGES
# (INCLUDING, BUT NOT LIMITED TO, PROCUREMENT OF SUBSTITUTE GOODS OR SERVICES;
# LOSS OF USE, DATA, OR PROFITS; OR BUSINESS INTERRUPTION) HOWEVER CAUSED AND
# ON ANY THEORY OF LIABILITY, WHETHER IN CONTRACT, STRICT LIABILITY, OR TORT
# (INCLUDING NEGLIGENCE OR OTHERWISE) ARISING IN ANY WAY OUT OF THE USE OF THIS
# SOFTWARE, EVEN IF ADVISED OF THE POSSIBILITY OF SUCH DAMAGE.
#

from __future__ import absolute_import, division, print_function

ANSIBLE_METADATA = {'metadata_version': '1.1',
                    'supported_by': 'community',
                    'status': ['stableinterface']}

DOCUMENTATION = '''
---
extends_documentation_fragment: 
  - juniper_junos_common.connection_documentation
  - juniper_junos_common.logging_documentation
module: juniper_junos_facts
version_added: "2.0.0" # of Juniper.junos role
author: "Juniper Networks - Stacy Smith (@stacywsmith)"
short_description: Retrieve facts from a Junos device
description:
  - Retrieve facts from a Junos device using the
    U(PyEZ fact gathering system|http://junos-pyez.readthedocs.io/en/stable/jnpr.junos.facts.html).
  - Also returns the committed configuration of the Junos device if the
    I(config_format) option has a value other than C(none).
options:
  config_format:
    description:
      - The format of the configuration returned. The specified format must be
        supported by the target Junos device.
    required: false
    default: none
    choices:
      - none
      - xml
      - set
      - text
      - json
  savedir:
    description:
      - A path to a directory, on the Ansible control machine, where facts
        will be stored in a JSON file.
      - The resulting JSON file is saved in
        I(savedir)C(/)I(hostname)C(-facts.json).
      - The I(savedir) directory is the value of the I(savedir) option.
      - The I(hostname)C(-facts.json) filename begins with the value of the 
        C(hostname) fact returned from the Junos device, which might be
        different than the value of the I(host) option passed to the module.
      - If the value of the I(savedir) option is C(none), the default, then
        facts are NOT saved to a file.
    required: false
    default: none
    type: path
'''

EXAMPLES = '''
---
- name: Gather facts from Junos devices
  hosts: junos-all
  connection: local
  gather_facts: no
  roles:
    - Juniper.junos
  tasks:
    - name: Gather Junos facts with no configuration
      juniper_junos_facts:

# Print a fact

# Using config_format option

# Print the config

# Using savedir option

# Print the saved JSON file
'''

RETURN = '''
ansible_facts.junos:
  description:
    - Facts collected from the Junos device. This dictionary contains the
      keys listed in the I(contains) section of this documentation PLUS all
      of the keys returned from PyEZ's fact gathering system. See
      U(PyEZ facts|http://junos-pyez.readthedocs.io/en/stable/jnpr.junos.facts.html)
      for a complete list of these keys and their meaning.
  returned: success
  type: complex
  contains:
    config:
      description:
        - The device's committed configuration, in the format specified by
          I(config_format), as a single multi-line string.
      returned: when I(config_format) is not C(none).
      type: str
    has_2RE:
      description:
        - Indicates if the device has more than one Routing Engine installed.
          Because Ansible does not allow keys to begin with a number, this fact
          is returned in place of PyEZ's C(2RE) fact.
      returned: success
      type: bool
    re_name:
      description:
        - The name of the current Routing Engine to which Ansible is connected.
      returned: success
      type: str
    master_state:
      description:
        - The mastership state of the Routing Engine to which Ansible is
          connected. C(true) if the RE is the master Routing Engine. C(false)
          if the RE is not the master Routing Engine.
      returned: success
      type: bool
changed:
  description:
    - Indicates if the device's state has changed. Since this module does not
      change the operational or configuration state of the device, the value is
      always set to C(false).
  returned: success
  type: bool
  sample: false
facts:
  description:
    - Returned for backwards compatibility. Returns the same keys and values
      which are returned under I(ansible_facts.junos).
  returned: success
  type: dict
failed:
  description:
    - Indicates if the task failed.
  returned: always
  type: bool
  sample: false
'''

# Standard library imports
import json
import os.path



"""From Ansible 2.1, Ansible uses Ansiballz framework for assembling modules
But custom module_utils directory is supported from Ansible 2.3
Reference for the issue: https://groups.google.com/forum/#!topic/ansible-project/J8FL7Z1J1Mw """

<<<<<<< HEAD
# Ansiballz packages module_utils into ansible.module_utils
from ansible.module_utils.basic import AnsibleModule
from ansible.module_utils import juniper_junos_common
=======
    Args:
        None.

    Returns:
        The juniper_junos_common module object.

    Raises:
        ImportError: If the juniper_junos_common object can not be imported
                     from the path specified by the module_utils_path argument.
    """
    from ansible.module_utils.basic import AnsibleModule
    import sys

    juniper_junos_common = None
    module = AnsibleModule(
        argument_spec={
            '_module_utils_path': dict(type='path', default=None),
            # Avoids a warning about not specifying no_log for passwd.
            'passwd': dict(no_log=True)
        },
        # Doesn't really work due to Ansible bug. Keeping it here for when
        # Ansible bug is fixed.
        no_log=True,
        check_invalid_arguments=False,
        bypass_checks=True
    )
    import_path = module.params.get('_module_utils_path')
    if import_path is not None:
        sys.path.insert(0, import_path)
        import juniper_junos_common
        del sys.path[0]
    return juniper_junos_common
>>>>>>> 664aa732


def get_facts_dict(junos_module):
    """Retreive PyEZ facts and convert to a standard dict w/o custom types.

    Ansible >= 2.0 doesn't like custom objects in a modules return value.
    Because PyEZ facts are a custom object rather than a true dict they must be
    converted to a standard dict. Since facts are read-only, we must begin by
    copying facts into a dict. Since PyEZ facts are "on-demand", the
    junos_module.dev instance must be an open PyEZ Device instance ojbect
    before this function is called.

    Args:
        junos_module: An instance of a JuniperJunosModule.

    Returns:
        A dict containing the device facts.
    """
    # Retrieve all PyEZ-supported facts and copy to a standard dict.
    facts = dict(junos_module.dev.facts)
    # Add two useful facts that are implement as PyEZ Device attributes.
    facts['re_name'] = junos_module.dev.re_name
    facts['master_state'] = junos_module.dev.master
    # Ansible doesn't allow keys starting with numbers.
    # Replace the '2RE' key with the 'has_2RE' key.
    if '2RE' in facts:
        facts['has_2RE'] = facts['2RE']
        del facts['2RE']
    # The value of the 'version_info' key is a custom junos.version_info
    # object. Convert this value to a dict.
    if 'version_info' in facts and facts['version_info'] is not None:
        facts['version_info'] = dict(facts['version_info'])
    # The values of the ['junos_info'][re_name]['object'] keys are
    # custom junos.version_info objects. Convert all of these to dicts.
    if 'junos_info' in facts and facts['junos_info'] is not None:
        for key in facts['junos_info']:
            facts['junos_info'][key]['object'] = dict(
                facts['junos_info'][key]['object'])
    return facts


def save_facts(junos_module, facts):
    """If the savedir option was specified, save the facts into a JSON file.

    If the savedir option was specified, save the facts into a JSON file named
    savedir/hostname-facts.json. The filename begins with the value of the
    hostname fact returned from the Junos device, which might be different than
    the value of the host option passed to the module.

    Args:
        junos_module: An instance of a JuniperJunosModule.
        facts: The facts dict returned by get_facts_dict().

    Raises:
        IOError: Calls junos_module.fail_json if unable to open the facts
                 file for writing.
    """
    if junos_module.params.get('savedir') is not None:
        save_dir = junos_module.params.get('savedir')
        file_name = '%s-facts.json' % (facts['hostname'])
        file_path = os.path.normpath(os.path.join(save_dir, file_name))
        junos_module.logger.debug("Saving facts to: %s.", file_path)
        try:
            with open(file_path, 'w') as fact_file:
                json.dump(facts, fact_file)
            junos_module.logger.debug("Facts saved to: %s.", file_path)
        except IOError:
            junos_module.fail_json(msg="Unable to save facts. Failed to open "
                                       "the %s file." % (file_path))


def save_inventory(junos_module, inventory):
    """If the savedir option was specified, save the XML inventory.

    If the savedir option was specified, save the inventory XML output into
    an XML file named savedir/hostname-inventory.xml. The filename begins with
    the value of the hostname fact returned from the Junos device, which might
    be different than the value of the host option passed to the module.

    Args:
        junos_module: An instance of a JuniperJunosModule.
        inventory: The XML string of inventory to save.

    Raises:
        IOError: Calls junos_module.fail_json if unable to open the inventory
                 file for writing.
    """
    if junos_module.params.get('savedir') is not None:
        save_dir = junos_module.params.get('savedir')
        file_name = '%s-inventory.xml' % (junos_module.dev.facts['hostname'])
        file_path = os.path.normpath(os.path.join(save_dir, file_name))
        junos_module.logger.debug("Saving inventory to: %s.", file_path)
        try:
            with open(file_path, 'wb') as fact_file:
                fact_file.write(inventory.encode(encoding='utf-8'))
            junos_module.logger.debug("Inventory saved to: %s.", file_path)
        except IOError:
            junos_module.fail_json(msg="Unable to save inventory. Failed to "
                                       "open the %s file." % (file_path))


def main():
    config_format_choices = [None]
    config_format_choices += juniper_junos_common.CONFIG_FORMAT_CHOICES

    # Create the module instance.
    junos_module = juniper_junos_common.JuniperJunosModule(
        argument_spec=dict(
            config_format=dict(choices=config_format_choices,
                               required=False,
                               default=None),
            savedir=dict(type='path', required=False, default=None),
        ),
        # Since this module doesn't change the device's configuration, there is
        # no additional work required to support check mode. It's inherently
        # supported.
        supports_check_mode=True,
        min_jxmlease_version=juniper_junos_common.MIN_JXMLEASE_VERSION,
    )

    junos_module.logger.debug("Gathering facts.")
    # Get the facts dictionary from the device.
    facts = get_facts_dict(junos_module)
    junos_module.logger.debug("Facts gathered.")

    if junos_module.params.get('savedir') is not None:
        # Save the facts.
        save_facts(junos_module, facts)

        # Get and save the inventory
        try:
            junos_module.logger.debug("Gathering inventory.")
            inventory = junos_module.dev.rpc.get_chassis_inventory()
            junos_module.logger.debug("Inventory gathered.")
            save_inventory(junos_module,
                           junos_module.etree.tostring(inventory,
                                                       pretty_print=True))
        except junos_module.pyez_exception.RpcError as ex:
            junos_module.fail_json(msg='Unable to retrieve hardware '
                                       'inventory: %s' % (str(ex)))

    config_format = junos_module.params.get('config_format')
    if config_format is not None:
        (config, config_parsed) = junos_module.get_configuration(
                                      format=config_format)
        if config is not None:
            facts.update({'config': config})
        # Need to wait until the ordering issues are figured out before
        # using config_parsed.
        # if config_parsed is not None:
        #    facts.update({'config_parsed': config_parsed})

    # Return response.
    junos_module.exit_json(
        changed=False,
        failed=False,
        ansible_facts={'junos': facts},
        facts=facts)


if __name__ == '__main__':
    main()<|MERGE_RESOLUTION|>--- conflicted
+++ resolved
@@ -175,44 +175,9 @@
 But custom module_utils directory is supported from Ansible 2.3
 Reference for the issue: https://groups.google.com/forum/#!topic/ansible-project/J8FL7Z1J1Mw """
 
-<<<<<<< HEAD
 # Ansiballz packages module_utils into ansible.module_utils
 from ansible.module_utils.basic import AnsibleModule
 from ansible.module_utils import juniper_junos_common
-=======
-    Args:
-        None.
-
-    Returns:
-        The juniper_junos_common module object.
-
-    Raises:
-        ImportError: If the juniper_junos_common object can not be imported
-                     from the path specified by the module_utils_path argument.
-    """
-    from ansible.module_utils.basic import AnsibleModule
-    import sys
-
-    juniper_junos_common = None
-    module = AnsibleModule(
-        argument_spec={
-            '_module_utils_path': dict(type='path', default=None),
-            # Avoids a warning about not specifying no_log for passwd.
-            'passwd': dict(no_log=True)
-        },
-        # Doesn't really work due to Ansible bug. Keeping it here for when
-        # Ansible bug is fixed.
-        no_log=True,
-        check_invalid_arguments=False,
-        bypass_checks=True
-    )
-    import_path = module.params.get('_module_utils_path')
-    if import_path is not None:
-        sys.path.insert(0, import_path)
-        import juniper_junos_common
-        del sys.path[0]
-    return juniper_junos_common
->>>>>>> 664aa732
 
 
 def get_facts_dict(junos_module):
