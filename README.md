[![Documentation Status](https://readthedocs.org/projects/junos-ansible-modules/badge/?version=stable)](https://junos-ansible-modules.readthedocs.io/en/2.3.0/)

NOTE : The collection for Ansible is under development and changes are expected in the namespace/module implementation.  
One may use it but it is recommended to currently use juniper.junos roles for professional implementation. 
Refer - https://github.com/Juniper/ansible-junos-stdlib/tree/roles for more info. 

# Juniper Ansible collection for Junos

The repo is under active development.  If you take a clone, you are getting the latest, and perhaps not entirely stable code. 

## About

Juniper Networks supports Ansible for managing devices running the Junos operating system (Junos OS). 
This collection is hosted on the Ansible Galaxy website under the collection 
[juniper.device](https://galaxy.ansible.com/Juniper/junos/). The juniper.device collection includes 
a set of Ansible modules that perform specific operational and configuration tasks on devices running Junos OS. 
These tasks include:
installing and upgrading Junos OS, provisioning new Junos devices in the network, loading configuration changes,
retrieving information, and resetting, rebooting, or shutting down managed devices.  Please refer to the
[INSTALLATION](#installation) section for instructions on installing this collection.

## juniper.junos roles by Juniper Networks

<<<<<<< HEAD
Ansible galaxy is upgrading to collections and plans to deprecate roles in future. The master branch will now have Juniper.junos_collection support. Juniper.junos roles have been moved to roles branch. Roles will be supported for now. For more information for roles, check: [https://github.com/Juniper/ansible-junos-stdlib/tree/roles](https://github.com/Juniper/ansible-junos-stdlib/tree/roles)
=======
Ansible galaxy is upgrading to collections and plans to deprecate roles in future. The master branch will now have 
juniper.device collection support. Juniper.junos roles have been moved to roles branch. 
For more information for roles, check: 
https://github.com/Juniper/ansible-junos-stdlib/tree/roles
>>>>>>> 9fa72932

## Two Sets of Ansible Modules for Junos devices

Since Ansible version >= 2.1, Ansible also natively includes
[core modules for Junos](http://docs.ansible.com/ansible/list_of_network_modules.html#junos). The Junos modules included
in Ansible core have names which begin with the prefix `junos_`. The Junos modules included in this Juniper.device
collection have names which begin with the prefix `juniper_junos_`. These two sets of Junos modules can coexist on the same
Ansible control machine, and an Ansible play may invoke a module from either (or both) sets. Juniper Networks recommends
using the modules in this collection when writing new playbooks that manage Junos devices.

## Overview of Modules

This juniper.device collection includes the following modules:

- **juniper_junos_command** — Execute one or more CLI commands on a Junos device.
- **juniper_junos_config** — Manipulate the configuration of a Junos device.
- **juniper_junos_facts** — Retrieve facts from a Junos device.
- **juniper_junos_jsnapy** — Execute JSNAPy tests on a Junos device.
- **juniper_junos_ping** — Execute ping from a Junos device.
- **juniper_junos_pmtud** — Perform path MTU discovery from a Junos device to a destination.
- **juniper_junos_rpc** — Execute one or more NETCONF RPCs on a Junos device.
- **juniper_junos_software** — Install software on a Junos device.
- **juniper_junos_srx_cluster** — Add or remove SRX chassis cluster configuration.
- **juniper_junos_system** — Initiate operational actions on the Junos system.
- **juniper_junos_table** — Retrieve data from a Junos device using a PyEZ table/view.

### PyEZ Version Requirement
<<<<<<< HEAD

For ansible collection junos_collection we will need to install junos-eznc(PyEZ) version 2.5.0 or higher. 
=======
For ansible collection junos we will need to install junos-eznc(PyEZ) version 2.5.0 or higher. 
>>>>>>> 9fa72932

### Overview of Plugins

In addition to the modules listed above, a callback_plugin `jsnapy` is available for the module `juniper_junos_jsnapy`.

The callback_plugin `jsnapy` helps to print on the screen additional information regarding jsnapy failed tests.
For each failed test, a log will be printed after the RECAP of the playbook as shown in this example:

    PLAY RECAP *********************************************************************
    qfx10002-01                : ok=3    changed=0    unreachable=0    failed=1
    qfx10002-02                : ok=3    changed=0    unreachable=0    failed=1
    qfx5100-01                 : ok=1    changed=0    unreachable=0    failed=1

    JSNAPy Results for: qfx10002-01 ************************************************
    Value of 'peer-state' not 'is-equal' at '//bgp-information/bgp-peer' with {"peer-as": "65200", "peer-state": "Active", "peer-address": "100.0.0.21"}
    Value of 'peer-state' not 'is-equal' at '//bgp-information/bgp-peer' with {"peer-as": "60021", "peer-state": "Idle", "peer-address": "192.168.0.1"}
    Value of 'oper-status' not 'is-equal' at '//interface-information/physical-interface[normalize-space(admin-status)='up' and logical-interface/address-family/address-family-name ]' with {"oper-status": "down", "name": "et-0/0/18"}

    JSNAPy Results for: qfx10002-02 ************************************************
    Value of 'peer-state' not 'is-equal' at '//bgp-information/bgp-peer' with {"peer-as": "65200", "peer-state": "Active", "peer-address": "100.0.0.21"}

The `jsnapy` plugin is currently in **Experimental** stage, please provide feedback.

Callback plugins are not activated by default. They must be manually added to the Ansible
configuration file under the `[defaults]` section using the variable `callback_whitelist`. Specifically, these lines
should be added to the Ansible configuration file in order to allow the jsnapy callback plugin:

    [defaults]
    callback_whitelist = jsnapy

## DOCUMENTATION

[Official Juniper documentation](http://www.juniper.net/techpubs/en_US/release-independent/junos-ansible/information-products/pathway-pages/index.html) (detailed information, including examples)

[Ansible style documentation](http://junos-ansible-modules.readthedocs.org)

## INSTALLATION

You must have the [DEPENDENCIES](#dependencies) installed on your system.  

<<<<<<< HEAD
### NOTICES

=======
>>>>>>> 9fa72932
### MacOS Mojave and newer

In MacOS Mojave and newer (>=10.14), ssh keys created with the system `ssh-keygen` are created using the newer 'OPENSSH' key format, even when specifying `-t rsa` during creation. This directly affects the usage of ssh keys, particularly when using the `ssh_private_key_file`. To create/convert/check keys, follow these steps:

- Create a new RSA key: `ssh-keygen -m PEM -t rsa -b 4096`
- Check existing keys: `head -n1 ~/.ssh/some_private_key` RSA keys will be `-----BEGIN RSA PRIVATE KEY-----` and OPENSSH keys will be `-----BEGIN OPENSSH PRIVATE KEY-----`
- Convert an OPENSSH key to an RSA key: `ssh-keygen -p -m PEM -f ~/.ssh/some_key`

### Ansible Galaxy collection

You can use the ansible-galaxy install command to install the latest
version of the juniper.device collection.

<<<<<<< HEAD
  sudo ansible-galaxy collection install git+https://github.com/Juniper/ansible-junos-stdlib.git,,Juniper.junos_collection
=======
```bash
sudo ansible-galaxy collection install juniper.device
```
>>>>>>> 9fa72932

### Git clone

For testing you can `git clone` this repo and run the `env-setup` script in the repo directory:

  user@ansible-junos-stdlib> source env-setup

This will set your `$ANSIBLE_LIBRARY` variable to the repo location and the installed Ansible library path.  For example:

  $ echo $ANSIBLE_LIBRARY
  /home/jeremy/Ansible/ansible-junos-stdlib/library:/usr/share/ansible

### Docker

To run this as a Docker container, which includes JSNAPy and PyEZ, simply pull it from the Docker hub and run it. The following will pull the latest image and run it in an interactive ash shell.

  docker run -it --rm juniper/pyez-ansible

Although, you'll probably want to bind mount a host directory (perhaps the directory containing your playbooks and associated files). The following will bind mount the current working directory and start the ash shell.

  docker run -it --rm -v $PWD:/project juniper/pyez-ansible

You can also use the container as an executable to run your playbooks. Let's assume we have a typical playbook structure as below:

    example
    |playbook.yml
    |hosts
    |-vars
    |-templates
    |-scripts

We can move to the example directory and run the playbook with the following command:

  cd example/
  docker run -it --rm -v $PWD:/playbooks juniper/pyez-ansible ansible-playbook -i hosts playbook.yml

You can pass any valid command string after the container name and it will be passed to Bash for execution.

You may have noticed that the base command is almost always the same. We can also use an alias to save some keystrokes.

  alias pb-ansible="docker run -it --rm -v $PWD:/project juniper/pyez-ansible ansible-playbook"
  pb-ansible -i hosts playbook.yml

### Extending the container with additional packages

It's possible to install additional OS (Alpine) packages, Python packages (via pip), and Ansible roles or collections at container instantiation. This can be done by passing in environment variables or bind mounting files.

#### OS Packages

Environment Variable: `$APK`
Bind Mount: `/extras/apk.txt`
File Format: list of valid Alpine packages, one per line
Examples:

As an environment variable, where the file containing a list of packages is in the current directory.

 docker run -it --rm -v $PWD:/project -e APK="apk.txt" juniper/pyez-ansible

As a bind mount.

  docker run -it --rm -v $PWD/apk.txt:/extras/apk.txt juniper/pyez-ansible

#### Python Packages

Environment Variable: `$REQ`
Bind Mount: `/extras/requirements.txt`
File Format: pip [requirements](https://pip.pypa.io/en/stable/reference/pip_install/#requirements-file-format) file

Examples:

  docker run -it --rm -v $PWD:/project -e REQ="requirements.txt" juniper/pyez-ansible

As a bind mount.

  docker run -it --rm -v $PWD/requirements.txt:/extras/requirements.txt juniper/pyez-ansible

#### Ansible Packages

Environment Variable: `$ROLES`
Bind Mount: `/extras/requirements.yml`
File Format: Ansible [requirements](https://docs.ansible.com/ansible/devel/user_guide/collections_using.html#install-multiple-collections-with-a-requirements-file) file

_NOTE:_ This works for collections as well as roles.

Examples:

  docker run -it --rm -v $PWD:/project -e REQ="requirements.yml" juniper/pyez-ansible

As a bind mount.

  docker run -it --rm -v $PWD/requirements.txt:/extras/requirements.yml juniper/pyez-ansible

## Example Playbook

This example outlines how to use Ansible to install or upgrade the software image on a device running Junos OS.

```yaml
---
- name: Install Junos OS
  hosts: dc1
  collections:
    - juniper.device
  connection: local
  gather_facts: no
  vars:
    wait_time: 3600
    pkg_dir: /var/tmp/junos-install
    OS_version: 14.1R1.10
    OS_package: jinstall-14.1R1.10-domestic-signed.tgz
    log_dir: /var/log/ansible

  tasks:
    - name: Checking NETCONF connectivity
      wait_for: host={{ inventory_hostname }} port=830 timeout=5
    - name: Install Junos OS package
      juniper_junos_software:
        reboot: yes
        version: "{{ OS_version }}"
        package: "{{ pkg_dir }}/{{ OS_package }}"
        logfile: "{{ log_dir }}/software.log"
      register: sw
      notify:
        - wait_reboot

  handlers:
    - name: wait_reboot
      wait_for: host={{ inventory_hostname }} port=830 timeout={{ wait_time }}
      when: not sw.check_mode
```

## DEPENDENCIES

This modules requires the following to be installed on the Ansible control machine:

- Python >= 3.5
- [Ansible](http://www.ansible.com) 2.9 or later
- Junos [py-junos-eznc](https://github.com/Juniper/py-junos-eznc) 2.5.0 or later
- [jxmlease](https://github.com/Juniper/jxmlease) 1.0.1 or later

## LICENSE

Apache 2.0

## SUPPORT

Support for this juniper.device collection is provided by the community and Juniper Networks. If you have an
issue with a module in the juniper.device collection, you may:

- Open a [GitHub issue](https://github.com/Juniper/ansible-junos-stdlib/issues).
- Post a question on our [Google Group](https://groups.google.com/forum/#!forum/junos-python-ez)
- Email [jnpr-community-netdev@juniper.net](jnpr-community-netdev@juniper.net)
- Open a [JTAC Case](https://www.juniper.net/casemanager/#/create)

Support for the Junos modules included in Ansible core is provided by Ansible. If you have an issue with an Ansible
core module you should open a [Github issue against the Ansible project](https://github.com/ansible/ansible/issues).

## CONTRIBUTORS

Juniper Networks is actively contributing to and maintaining this repo. Please contact
[jnpr-community-netdev@juniper.net](jnpr-community-netdev@juniper.net) for any queries.

*Contributors:*
[Nitin Kumar](https://github.com/vnitinv), [Rahul Kumar](https://github.com/rahkumar651991), [Stephen Steiner](https://github.com/ntwrkguru)

*Former Contributors:*

[Stacy W Smith](https://github.com/stacywsmith), [Jeremy Schulman](https://github.com/jeremyschulman), [Rick Sherman](https://github.com/shermdog), [Damien Garros](https://github.com/dgarros), [David Gethings](https://github.com/dgjnpr)<|MERGE_RESOLUTION|>--- conflicted
+++ resolved
@@ -21,14 +21,11 @@
 
 ## juniper.junos roles by Juniper Networks
 
-<<<<<<< HEAD
 Ansible galaxy is upgrading to collections and plans to deprecate roles in future. The master branch will now have Juniper.junos_collection support. Juniper.junos roles have been moved to roles branch. Roles will be supported for now. For more information for roles, check: [https://github.com/Juniper/ansible-junos-stdlib/tree/roles](https://github.com/Juniper/ansible-junos-stdlib/tree/roles)
-=======
 Ansible galaxy is upgrading to collections and plans to deprecate roles in future. The master branch will now have 
 juniper.device collection support. Juniper.junos roles have been moved to roles branch. 
 For more information for roles, check: 
 https://github.com/Juniper/ansible-junos-stdlib/tree/roles
->>>>>>> 9fa72932
 
 ## Two Sets of Ansible Modules for Junos devices
 
@@ -56,12 +53,9 @@
 - **juniper_junos_table** — Retrieve data from a Junos device using a PyEZ table/view.
 
 ### PyEZ Version Requirement
-<<<<<<< HEAD
 
 For ansible collection junos_collection we will need to install junos-eznc(PyEZ) version 2.5.0 or higher. 
-=======
 For ansible collection junos we will need to install junos-eznc(PyEZ) version 2.5.0 or higher. 
->>>>>>> 9fa72932
 
 ### Overview of Plugins
 
@@ -102,11 +96,8 @@
 
 You must have the [DEPENDENCIES](#dependencies) installed on your system.  
 
-<<<<<<< HEAD
 ### NOTICES
 
-=======
->>>>>>> 9fa72932
 ### MacOS Mojave and newer
 
 In MacOS Mojave and newer (>=10.14), ssh keys created with the system `ssh-keygen` are created using the newer 'OPENSSH' key format, even when specifying `-t rsa` during creation. This directly affects the usage of ssh keys, particularly when using the `ssh_private_key_file`. To create/convert/check keys, follow these steps:
@@ -120,13 +111,9 @@
 You can use the ansible-galaxy install command to install the latest
 version of the juniper.device collection.
 
-<<<<<<< HEAD
   sudo ansible-galaxy collection install git+https://github.com/Juniper/ansible-junos-stdlib.git,,Juniper.junos_collection
-=======
-```bash
-sudo ansible-galaxy collection install juniper.device
-```
->>>>>>> 9fa72932
+
+  sudo ansible-galaxy collection install juniper.device
 
 ### Git clone
 
