#!/usr/bin/env python

#Copyright (c) 1999-2015, Juniper Networks Inc.
#               2016, Roslan Zaki
#
#
# All rights reserved.
#
# License: Apache 2.0
#
# Redistribution and use in source and binary forms, with or without
# modification, are permitted provided that the following conditions are met:
#
# * Redistributions of source code must retain the above copyright
#   notice, this list of conditions and the following disclaimer.
#
# * Redistributions in binary form must reproduce the above copyright
#   notice, this list of conditions and the following disclaimer in the
#   documentation and/or other materials provided with the distribution.
#
# * Neither the name of the Juniper Networks nor the
#   names of its contributors may be used to endorse or promote products
#   derived from this software without specific prior written permission.
#
# THIS SOFTWARE IS PROVIDED BY Juniper Networks, Inc. ''AS IS'' AND ANY
# EXPRESS OR IMPLIED WARRANTIES, INCLUDING, BUT NOT LIMITED TO, THE IMPLIED
# WARRANTIES OF MERCHANTABILITY AND FITNESS FOR A PARTICULAR PURPOSE ARE
# DISCLAIMED. IN NO EVENT SHALL Juniper Networks, Inc. BE LIABLE FOR ANY
# DIRECT, INDIRECT, INCIDENTAL, SPECIAL, EXEMPLARY, OR CONSEQUENTIAL DAMAGES
# (INCLUDING, BUT NOT LIMITED TO, PROCUREMENT OF SUBSTITUTE GOODS OR SERVICES;
# LOSS OF USE, DATA, OR PROFITS; OR BUSINESS INTERRUPTION) HOWEVER CAUSED AND
# ON ANY THEORY OF LIABILITY, WHETHER IN CONTRACT, STRICT LIABILITY, OR TORT
# (INCLUDING NEGLIGENCE OR OTHERWISE) ARISING IN ANY WAY OUT OF THE USE OF THIS
# SOFTWARE, EVEN IF ADVISED OF THE POSSIBILITY OF SUCH DAMAGE.

DOCUMENTATION = '''
---
module: junos_jsnapy
author: Roslan Zaki, Juniper Networks
version_added: "1.0.0"
version_control:
    13-Apr-2016     v1.0.0      - Basic working model

Short_description: Integrate JSnapy to ansible
description:
    - Execute JSnapy module from Ansible
requirements:
    - junos-eznc >= 1.2.2
options:
    host:
        description:
            - Set to {{ inventory_hostname }}
        required: true
    user:
        description:
            - Login username
        required: false
        default: $USER
    passwd:
        description:
            - Login password
        required: false
        default: assumes ssh-key active
    port:
        description:
            - port number to use when connecting to the device
        required: false
        default: 830
    mode:
        description:
            - mode of console connection (telnet/serial). If mode is not
              provided SSH connection is used.
        required: false
        default: None
    logfile:
        description:
            - Path on the local server where the progress status is logged
              for debugging purposes
        required: false
        default: None
    dest:
        description:
            - Path to the local server directory where configuration will
              be saved.
        required: true
        default: None
    dir:
        description:
            - Path for the JSNAPy yaml configuration file
        required: false
        default: '/etc/jsnapy/testfiles'
    action:
        description:
            Possible actions available
            - jsnapcheck
            - check
            - snap_pre
            - snap_post
        required: True
        default: None
    test_files:
        description:
            - Test files which need to executed
        required: False
        type: list
        default: None
    config_file:
        description:
            - The YAML configuration file for the JSNAPy tests
        required: true
        default: None
'''

EXAMPLES = '''
   - name: JUNOS Post Checklist
     junos_jsnapy:
     host: "{{ inventory_hostname}}"
     passwd: "{{ tm1_password }}"
     action: "snap_post"
     config_file: "first_test.yml"
     logfile: "migration_post.log"
     register: jsnapy

   - name: Debug jsnapy
     debug: msg="{{jsnapy}}"

'''
from distutils.version import LooseVersion
import logging
from lxml.builder import E
<<<<<<< HEAD
import os.path
=======
import os
import time

import_err_message = None
>>>>>>> f5fc7035

try:
    from jnpr.junos import Device
    from jnpr.junos.version import VERSION
    from jnpr.junos.exception import RpcError
    from jnpr.jsnapy import SnapAdmin
    if not LooseVersion(VERSION) >= LooseVersion('1.2.2'):
        import_err_message = 'junos-eznc >= 1.2.2 is required for this module'
except ImportError as ex:
    import_err_message = 'ImportError: %s' % ex.message

def jsnap_selection(dev, module):

    args = module.params
    action = args['action']
    config_file = args.get('config_file')
    if config_file:
        config_dir = args['dir']
        config_data = os.path.join(config_dir, config_file)
    else:
        test_files = args.get('test_files')

        for test_file in test_files:
            if not os.path.isfile(test_file):
                msg = 'unable to find the test file {0}'.format(test_file)
                logging.error(msg)
                module.fail_json(msg=msg)

        config_data = {'tests': test_files}

    results = {}
    js = SnapAdmin()

    if action == 'snapcheck':
        snapValue = js.snapcheck(data=config_data, dev=dev)
    elif action == 'snap_pre':
        snapValue = js.snap(data=config_data, dev=dev, file_name='PRE')
    elif action == 'snap_post':
        snapValue = js.snap(data=config_data, dev=dev, file_name='POST')
    elif action == 'check':
        snapValue = js.check(data=config_data, dev=dev, pre_file='PRE', post_file='POST')

    percentagePassed = 0
    if isinstance(snapValue, (list)):
        for snapCheck in snapValue:
            router = snapCheck.device
            results['router'] = router
            results['final_result'] = snapCheck.result
            results['total_passed'] = snapCheck.no_passed
            results['total_failed'] = snapCheck.no_failed
            results['test_results'] = snapCheck.test_results
            total_test = int(snapCheck.no_passed) + int(snapCheck.no_failed)
            results['total_tests'] = total_test

        if total_test != 0:
            percentagePassed = (int(results['total_passed']) * 100 ) / (results['total_tests'])

        results['passPercentage'] = percentagePassed

    return results

def main():

    module = AnsibleModule(
        argument_spec=dict(host=dict(required=True, default=None),  # host or ipaddr
                           user=dict(required=False, default=os.getenv('USER')),
                           passwd=dict(required=False, default=None),
                           port=dict(required=False, default=830),
                           mode=dict(required=False, default=None),
                           logfile=dict(required=False, default=None),
                           test_files=dict(required=False, type='list', default=None),
                           config_file=dict(required=False, default=None),
                           dir=dict(required=False, default='/etc/jsnapy/testfiles'),
                           action=dict(required=False, choices=['check', 'snapcheck', 'snap_pre', 'snap_post'], default=None)
                           ),
        mutually_exclusive=[['test_files', 'config_file']],
        required_one_of=[['test_files', 'config_file']],
        supports_check_mode=False)

    args = module.params
    results = {}

    if import_err_message is not None: 
        module.fail_json(msg=import_err_message)

    if args['mode'] is not None and LooseVersion(VERSION) < LooseVersion('2.0.0'):
        module.fail_json(msg='junos-eznc >= 2.0.0 is required for console connection.')

    logfile = args['logfile']
    if logfile is not None:
        logging.basicConfig(filename=logfile, level=logging.INFO,
                            format='%(asctime)s:%(name)s:%(message)s')
        logging.getLogger().name = 'JSNAPy:' + args['host']

    logging.info("connecting to host: {0}@{1}:{2}".format(args['user'], args['host'], args['port']))

    try:
        dev = Device(args['host'], user=args['user'], password=args['passwd'],
                     port=args['port'], mode=args['mode'], gather_facts=False).open()
    except Exception as err:
        msg = 'unable to connect to {0}: {1}'.format(args['host'], str(err))
        logging.error(msg)
        module.fail_json(msg=msg)
        # --- UNREACHABLE ---

    try:
        logging.info("Main program: ")
        data = jsnap_selection(dev, module)

        if data['final_result']=='Failed':
            msg = 'Test Failed: Passed {0}, Failed {1}'.format(
                  data['total_passed'], data['total_failed']
            )
            logging.error(msg)
            dev.close()
            module.exit_json(msg=msg, **data)

    except Exception as err:
        msg = 'Uncaught exception - please report: {0}'.format(str(err))
        logging.error(msg)
        dev.close()
        module.fail_json(msg=msg)

    dev.close()
    module.exit_json(**data)

from ansible.module_utils.basic import *
main()<|MERGE_RESOLUTION|>--- conflicted
+++ resolved
@@ -128,14 +128,11 @@
 from distutils.version import LooseVersion
 import logging
 from lxml.builder import E
-<<<<<<< HEAD
 import os.path
-=======
 import os
 import time
 
 import_err_message = None
->>>>>>> f5fc7035
 
 try:
     from jnpr.junos import Device
@@ -218,7 +215,7 @@
     args = module.params
     results = {}
 
-    if import_err_message is not None: 
+    if import_err_message is not None:
         module.fail_json(msg=import_err_message)
 
     if args['mode'] is not None and LooseVersion(VERSION) < LooseVersion('2.0.0'):
