#!/usr/bin/python

# Copyright (c) 1999-2014, Juniper Networks Inc.
#               2014, Jeremy Schulman
#
# All rights reserved.
#
# License: Apache 2.0
#
# Redistribution and use in source and binary forms, with or without
# modification, are permitted provided that the following conditions are met:
#
# * Redistributions of source code must retain the above copyright
#   notice, this list of conditions and the following disclaimer.
#
# * Redistributions in binary form must reproduce the above copyright
#   notice, this list of conditions and the following disclaimer in the
#   documentation and/or other materials provided with the distribution.
#
# * Neither the name of the Juniper Networks nor the
#   names of its contributors may be used to endorse or promote products
#   derived from this software without specific prior written permission.
#
# THIS SOFTWARE IS PROVIDED BY Juniper Networks, Inc. ''AS IS'' AND ANY
# EXPRESS OR IMPLIED WARRANTIES, INCLUDING, BUT NOT LIMITED TO, THE IMPLIED
# WARRANTIES OF MERCHANTABILITY AND FITNESS FOR A PARTICULAR PURPOSE ARE
# DISCLAIMED. IN NO EVENT SHALL Juniper Networks, Inc. BE LIABLE FOR ANY
# DIRECT, INDIRECT, INCIDENTAL, SPECIAL, EXEMPLARY, OR CONSEQUENTIAL DAMAGES
# (INCLUDING, BUT NOT LIMITED TO, PROCUREMENT OF SUBSTITUTE GOODS OR SERVICES;
# LOSS OF USE, DATA, OR PROFITS; OR BUSINESS INTERRUPTION) HOWEVER CAUSED AND
# ON ANY THEORY OF LIABILITY, WHETHER IN CONTRACT, STRICT LIABILITY, OR TORT
# (INCLUDING NEGLIGENCE OR OTHERWISE) ARISING IN ANY WAY OUT OF THE USE OF THIS
# SOFTWARE, EVEN IF ADVISED OF THE POSSIBILITY OF SUCH DAMAGE.

DOCUMENTATION = '''
---
module: junos_install_config
author: Jeremy Schulman, Juniper Networks
version_added: "1.0.0"
short_description: Load a configuration file or snippet onto a device running Junos OS.
description:
    - Load a complete Junos OS configuration (overwrite) or merge a configuration
      snippet onto a device running Junos OS and commit it. The default behavior
      is to perform a B(load merge) operation (overwrite='no'). This module
      performs an atomic lock/edit/unlock. If the process fails at any step, then
      all configuration changes are discarded. You can load the configuration using
      either NETCONF or the CONSOLE port. Specify the I(console) option to use the
      CONSOLE port.

      You provide the configuration data in a file. Supported formats when using
      NETCONF include ASCII text, Junos XML elements, and Junos OS B(set) commands.
      Configurations performed through the console must only use ASCII text formatting.
requirements:
    - junos-eznc >= 1.2.1
    - junos-netconify >= 1.0.0, when using the I(console) option
options:
    host:
        description:
            - Set to {{ inventory_hostname }}
        required: true
    user:
        description:
            - Login username
        required: false
        default: $USER
    passwd:
        description:
            - Login password
        required: false
        default: assumes ssh-key active
    file:
        description:
            - Path to the file containing the Junos OS configuration data.
              If the file has a C(*.conf) extension, the content is treated
              as text format. If the file has a C(*.xml) extension, the
              content is treated as XML format. If the file has a C(*.set)
              extension, the content is treated as Junos OS B(set)
              commands.
        required: true
    overwrite:
        description:
            - Specify whether the configuration I(file) completely replaces
              the existing configuration.
        required: false
        default: no
        choices: ['true','false','yes','no']
    replace:
        description:
            - Specify whether the configuration I(file) uses "replace:" statements.
              (NETCONF only)
        required: false
        default: no
        choices: ['true','false','yes','no']
    timeout:
        description:
            - Extend the NETCONF RPC timeout beyond the default value of
              30 seconds. Set this value to accommodate configuration
              changes (commits) that might take longer than the default
              timeout interval.
        required: false
        default: "0"
    logfile:
        description:
            - Path on the local server where the progress status is logged
              for debugging purposes
        required: false
        default: None
    diffs_file:
        description:
            - Path to the file where any diffs will be written
        required: false
        default: None
    console:
        description:
            - Port configuration, per the B(netconify) utility
        required: false
        default: None
    savedir:
        description:
            - Path to the local server directory where device facts and
              inventory files will be stored. This option is used only
              with the I(console) option.
              Refer to the B(netconify) utility for details.
        required: false
        default: None
    comment:
        description:
            - Provide a comment to the commit of the configuration
        required: false
        default: None
    port:
        description:
            - TCP port number to use when connecting to the device
        required: false
        default: 830
    confirm:
        description:
            - Provide a confirm in minutes to the commit of the configuration
        required: false
        default: None
'''

EXAMPLES = '''
# load merge a change to the Junos OS configuration using NETCONF

- junos_install_config:
    host={{ inventory_hostname }}
    file=banner.conf

# load overwrite a new Junos OS configuration using the CONSOLE port

- junos_install_config:
    host={{ inventory_hostname }}
    console="--telnet={{TERMSERV}},{{TERMSERV_PORT}}"
    file=default_new_switch.conf
    overwrite=yes

# load merge a change to the Junos OS configuration using NETCONF and supplying a commit log message
- junos_install_config:
    host={{ inventory_hostname }}
    file=banner.conf
    comment="configured by ansible"
'''

import logging
from os.path import isfile
import os
from distutils.version import LooseVersion

try:
    from jnpr.junos import Device
    from jnpr.junos.exception import *
    from jnpr.junos.utils.config import Config
    from jnpr.junos.version import VERSION
    if not LooseVersion(VERSION) >= LooseVersion('1.2.1'):
        HAS_PYEZ = False
    else:
        HAS_PYEZ = True
except ImportError:
    HAS_PYEZ = False


def junos_install_config(module, dev):
    args = module.params
    cu = Config(dev)

    in_check_mode = module.check_mode

    results = {}

    file_path = module.params['file']
    file_path = os.path.abspath(file_path)

    results['file'] = file_path
    results['changed'] = False

    logging.info("pushing file: {0}".format(file_path))
    try:
        logging.info("taking lock")
        cu.lock()

        try:
            # load the config.  the cu.load will raise
            # an exception if there is even a warning.
            # so we want to avoid that condition.
            logging.info("loading config")
            load_args = {'path': file_path}
            overwrite = module.boolean(module.params['overwrite'])
<<<<<<< HEAD
            if overwrite is True:
                load_args['overwrite'] = True
            elif overwrite is False:
=======
            replace = module.boolean(module.params['replace'])
            if True == overwrite:
                load_args['overwrite'] = True
                load_args['merge'] = False
            elif False == overwrite:
>>>>>>> 170e4c9f
                load_args['merge'] = True
                load_args['overwrite'] = False
            if True == replace:
                load_args['merge'] = False
                load_args['overwrite'] = False
            cu.load(**load_args)
        except ValueError as err:
            logging.error("unable to load config:{0}".format(err.message))
            raise err
        except ConfigLoadError as err:
            logging.error("unable to load config:{0},{1},{2}".format(err.errs['severity'],
                                                                     err.errs['bad_element'],
                                                                     err.errs['message']))
            raise err
        except Exception as err:
            if err.rsp.find('.//ok') is None:
                rpc_msg = err.rsp.findtext('.//error-message')
                logging.error("unable to load config:{0}".format(rpc_msg))
            raise err
        else:
            pass

        diff = cu.diff()

        if diff is not None:
            diffs_file = args['diffs_file']
            if diffs_file is not None:
                try:
                    f = open(diffs_file, 'w')
                    f.write(diff)
                    f.close()
                except IOError as (errno, strerror):
                    msg = "Problem with diffs_file {0}: ".format(diffs_file)
                    msg += "I/O Error: ({0}): {1}".format(errno, strerror)
                    module.fail_json(msg=msg)
                except:
                    msg = "Problem with diffs_file {0}: ".format(diffs_file)
                    msg += "Unexpected error:", sys.exc_info()[0]
                    module.fail_json(msg=msg)

            if (in_check_mode):
                logging.info("doing a commit-check, please be patient")
                cu.commit_check()
            else:
                logging.info("committing change, please be patient")
                opts = {}
                if args['comment'] is not None:
                    opts['comment'] = args['comment']
                if args['confirm'] is not None:
                    opts['confirm'] = args['confirm']

                cu.commit(**opts)
                results['changed'] = True

        logging.info("unlocking")
        cu.unlock()
        logging.info("change completed")

    except LockError:
        results['failed'] = True
        msg = "Unable to lock configuration"
        results['msg'] = msg
        logging.error(msg)

    except CommitError as err:
        results['failed'] = True
        msg = "Unable to commit configuration:{0},{1},{2}".format(err.errs['severity'],
                                                                  err.errs['bad_element'],
                                                                  err.errs['message'])
        results['msg'] = msg
        logging.error(msg)

    except Exception as err:
        results['failed'] = True
        msg = "Unable to make changes"
        results['msg'] = msg
        logging.error(msg)

    return results


def _load_via_netconf(module):
    args = module.params

    logfile = args['logfile']
    if logfile is not None:
        logging.basicConfig(filename=logfile, level=logging.INFO,
                            format='%(asctime)s:%(name)s:%(message)s')
        logging.getLogger().name = 'CONFIG:' + args['host']

    logging.info("connecting to host: {0}@{1}:{2}".format(args['user'], args['host'], args['port']))

    try:
        dev = Device(args['host'], user=args['user'], password=args['passwd'], port=args['port'])
        dev.open()
    except Exception as err:
        msg = 'unable to connect to {0}: {1}'.format(args['host'], str(err))
        module.fail_json(msg=msg)
        return

    timeout = int(args['timeout'])
    if timeout > 0:
        dev.timeout = timeout
    results = junos_install_config(module, dev)
    dev.close()
    module.exit_json(**results)


def _load_via_console(module):
    try:
        from netconify.cmdo import netconifyCmdo
        from netconify.constants import version
        if not LooseVersion(version) >= LooseVersion('1.0'):
            module.fail_json(msg='junos-netconify >= 1.0.x is required for this module')
    except ImportError:
        module.fail_json(msg='junos-netconify >= 1.0.x is required for this module')

    m_args = module.params

    c_args = []
    c_args.append(m_args['console'])
    c_args.append('--file=' + m_args['file'])
    if m_args['savedir'] is not None:
        c_args.append('--savedir=' + m_args['savedir'])
    c_args.append('--user=' + m_args['user'])
    if m_args['passwd'] is not None:
        c_args.append('--passwd=' + m_args['passwd'])

    # the default mode for loading a config via the console
    # is to load-overwrite.  So we need to check the module
    # option and set the "--merge" option if overwrite is False

    overwrite = module.boolean(module.params['overwrite'])
    if overwrite is False:
        c_args.append('--merge')

    c_args.append(m_args['host'])

    logfile = m_args['logfile']
    if logfile is not None:
        logging.basicConfig(filename=logfile, level=logging.INFO,
                            format='%(asctime)s:%(name)s:%(message)s')
        logging.getLogger().name = 'NETCONIFY:' + m_args['host']

        def log_notify(self, event, message):
            logging.info("%s:%s" % (event, message))
        use_notifier = log_notify
    else:
        def silent_notify(self, event, message):
            pass
        use_notifier = silent_notify

    try:
        nc = netconifyCmdo(notify=use_notifier)
        c_results = nc.run(c_args)
    except Exception as err:
        module.fail_json(msg=str(err))
    m_results = dict(changed=c_results['changed'])
    if c_results['failed'] is True:
        module.fail_json(msg=c_results['errmsg'])
    else:
        module.exit_json(**m_results)

# ---------------------------------------------------------------------------
# MAIN
# ---------------------------------------------------------------------------


def main():
    module = AnsibleModule(
        argument_spec=dict(
            host=dict(required=True),
            user=dict(required=False, default=os.getenv('USER')),
            passwd=dict(required=False, default=None),
            console=dict(required=False, default=None),
            file=dict(required=True),
            overwrite=dict(required=False, choices=BOOLEANS, default=False),
            replace=dict(required=False, choices=BOOLEANS, default=False),
            logfile=dict(required=False, default=None),
            diffs_file=dict(required=False, default=None),
            savedir=dict(required=False),
            timeout=dict(required=False, default=0),
            comment=dict(required=False, default=None),
            port=dict(required=False, default=830),
            confirm=dict(required=False, default=None)
        ),
        supports_check_mode=True)

    if not HAS_PYEZ:
        module.fail_json(msg='junos-eznc >= 1.2.1 is required for this module')

    args = module.params

    # ------------------------------
    # make sure file actually exists
    # ------------------------------

    if not isfile(args['file']):
        module.fail_json(msg="file not found: {0}".format(args['file']))
        return

    _ldr = _load_via_netconf if args['console'] is None else _load_via_console
    _ldr(module)

from ansible.module_utils.basic import *
main()<|MERGE_RESOLUTION|>--- conflicted
+++ resolved
@@ -206,20 +206,14 @@
             logging.info("loading config")
             load_args = {'path': file_path}
             overwrite = module.boolean(module.params['overwrite'])
-<<<<<<< HEAD
+            replace = module.boolean(module.params['replace'])
             if overwrite is True:
                 load_args['overwrite'] = True
+                load_args['merge'] = False
             elif overwrite is False:
-=======
-            replace = module.boolean(module.params['replace'])
-            if True == overwrite:
-                load_args['overwrite'] = True
-                load_args['merge'] = False
-            elif False == overwrite:
->>>>>>> 170e4c9f
                 load_args['merge'] = True
                 load_args['overwrite'] = False
-            if True == replace:
+            if replace is True:
                 load_args['merge'] = False
                 load_args['overwrite'] = False
             cu.load(**load_args)
