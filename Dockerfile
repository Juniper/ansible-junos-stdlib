--- conflicted
+++ resolved
@@ -15,14 +15,7 @@
     rm -rf /var/cache/apk/* &&\
     rm -rf /tmp/*
 
-<<<<<<< HEAD
-WORKDIR /etc/ansible/collections/ansible_collections/juniper.device
-COPY action_plugins action_plugins
-COPY callback_plugins callback_plugins
-COPY library library
-COPY meta meta
-COPY module_utils module_utils
-=======
+
 WORKDIR /usr/share/ansible/collections/
 COPY ansible_collections/ .
 
@@ -34,7 +27,6 @@
 RUN ansible-galaxy role install Juniper.junos
 
 WORKDIR /project
->>>>>>> 04e85bf8
 
 VOLUME /project
 
